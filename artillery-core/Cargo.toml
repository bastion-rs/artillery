--- conflicted
+++ resolved
@@ -18,12 +18,8 @@
 chrono = { version = "0.4", features = ["serde"] }
 rand = "0.7.3"
 mio = { version = "0.7.0-alpha.1", features = ["os-poll", "udp"] }
-<<<<<<< HEAD
-libp2p = "0.15.0"
 futures = "0.3"
-=======
 libp2p = "0.16.0"
->>>>>>> db67cd0f
 bastion-executor = "0.3.4"
 lightproc = "0.3.4"
 crossbeam-channel = "0.4.2"
